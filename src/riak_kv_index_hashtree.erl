%% -------------------------------------------------------------------
%%
%% Copyright (c) 2012 Basho Technologies, Inc.  All Rights Reserved.
%%
%% This file is provided to you under the Apache License,
%% Version 2.0 (the "License"); you may not use this file
%% except in compliance with the License.  You may obtain
%% a copy of the License at
%%
%%   http://www.apache.org/licenses/LICENSE-2.0
%%
%% Unless required by applicable law or agreed to in writing,
%% software distributed under the License is distributed on an
%% "AS IS" BASIS, WITHOUT WARRANTIES OR CONDITIONS OF ANY
%% KIND, either express or implied.  See the License for the
%% specific language governing permissions and limitations
%% under the License.
%%
%% -------------------------------------------------------------------

%% @doc
%% This module implements a gen_server process that manages a set of hashtrees
%% (see {@link hashtree}) containing key/hash pairs for all data owned by a
%% given partition. Each riak_kv vnode spawns its own index_hashtree. These
%% hashtrees are used for active anti-entropy exchange between vnodes.

-module(riak_kv_index_hashtree).
-behaviour(gen_server).

-include_lib("riak_kv_vnode.hrl").

%% API
-export([start/4, start_link/4]).

%% gen_server callbacks
-export([init/1, handle_call/3, handle_cast/2, handle_info/2,
         terminate/2, code_change/3]).

-export([get_lock/2,
         compare/3,
         compare/4,
         compare/5,
         determine_data_root/0,
         exchange_bucket/4,
         exchange_segment/3,
         hash_index_data/1,
         hash_object/2,
         update/2,
         start_exchange_remote/4,
         delete/2,
         async_delete/2,
         insert/3,
         async_insert/3,
         stop/1,
<<<<<<< HEAD
         destroy/1,
         index_2i_n/0]).
=======
         clear/1,
         expire/1,
         destroy/1]).
>>>>>>> f23aac5b

-export([poke/1,
         get_build_time/1]).

-type index() :: non_neg_integer().
-type index_n() :: {index(), pos_integer()}.
-type orddict() :: orddict:orddict().
-type proplist() :: proplists:proplist().
-type riak_object_t2b() :: binary().
-type hashtree() :: hashtree:hashtree().

-record(state, {index,
                vnode_pid,
                built,
                expired :: boolean(),
                lock :: undefined | reference(),
                path,
                build_time,
                trees}).

-type state() :: #state{}.

%% Time from build to expiration of tree, in millseconds
-define(DEFAULT_EXPIRE, 604800000). %% 1 week
%% Magic Tree id for 2i data.
-define(INDEX_2I_N, {0, 0}).

%% Throttle used when folding over K/V data to build AAE trees: {Limit, Wait}.
%% After traversing Limit bytes, the fold will sleep for Wait milliseconds.
%% Default: 1 MB limit / 100 ms wait
-define(DEFAULT_BUILD_THROTTLE, {1000000, 100}).

%%%===================================================================
%%% API
%%%===================================================================

%% @doc Spawn an index_hashtree process that manages the hashtrees (one
%%      for each `index_n') for the specified partition index.
-spec start(index(), nonempty_list(index_n()), pid(), boolean()) -> {ok, pid()} | 
                                                                    {error, term()}.
start(Index, IndexNs=[_|_], VNPid, VNEmpty) ->
    gen_server:start(?MODULE, [Index, IndexNs, VNPid, VNEmpty], []).

%% @doc Spawn an index_hashtree process that manages the hashtrees (one
%%      for each `index_n') for the specified partition index.
-spec start_link(index(), nonempty_list(index_n()), pid(), boolean()) -> {ok, pid()} |
                                                                         {error, term()}.
start_link(Index, IndexNs=[_|_], VNPid, VNEmpty) ->
    gen_server:start_link(?MODULE, [Index, IndexNs, VNPid, VNEmpty], []).

%%      Valid options:
%%       ``if_missing'' :: Only insert the key/hash pair if the key does not
%%                         already exist in the hashtree.
insert(Items, _Opts, Tree) when Tree =:= undefined; Items =:= [] ->
    ok;
insert(Items=[_|_], Opts, Tree) ->
    catch gen_server:call(Tree, {insert, Items, Opts}, infinity).

async_insert(Items, _Opts, Tree) when Tree =:= undefined; Items =:= [] ->
    ok;
async_insert(Items=[_|_], Opts, Tree) ->
    gen_server:cast(Tree, {insert, Items, Opts}).

-spec delete([{binary(), binary()}], pid()) -> ok.
delete(Items, Tree) when Tree =:= undefined; Items =:= [] ->
    ok;
delete(Items=[{_Id, _Key}|_], Tree) ->
    catch gen_server:call(Tree, {delete, Items}, infinity).

-spec async_delete({binary(), binary()}|[{binary(), binary()}], pid()) -> ok.
async_delete(Items, Tree) when Tree =:= undefined; Items =:= [] ->
    ok;
async_delete(Items=[{_Id, _Key}|_], Tree) ->
    catch gen_server:cast(Tree, {delete, Items}).

%
%% @doc Called by the entropy manager to finish the process used to acquire
%%      remote vnode locks when starting an exchange. For more details,
%%      see {@link riak_kv_entropy_manager:start_exchange_remote/3}
-spec start_exchange_remote(pid(), term(), index_n(), pid()) -> ok.
start_exchange_remote(FsmPid, From, IndexN, Tree) ->
    gen_server:cast(Tree, {start_exchange_remote, FsmPid, From, IndexN}).

%% @doc Update all hashtrees managed by the provided index_hashtree pid.
-spec update(index_n(), pid()) -> ok | not_responsible.
update(Id, Tree) ->
    gen_server:call(Tree, {update_tree, Id}, infinity).

%% @doc Return a hash bucket from the tree identified by the given tree id
%%      that is managed by the provided index_hashtree.
-spec exchange_bucket(index_n(), integer(), integer(), pid()) -> orddict().
exchange_bucket(Id, Level, Bucket, Tree) ->
    gen_server:call(Tree, {exchange_bucket, Id, Level, Bucket}, infinity).

%% @doc Return a segment from the tree identified by the given tree id that
%%      is managed by the provided index_hashtree.
-spec exchange_segment(index_n(), integer(), pid()) -> orddict().
exchange_segment(Id, Segment, Tree) ->
    gen_server:call(Tree, {exchange_segment, Id, Segment}, infinity).

%% @doc Start the key exchange between a given tree managed by the
%%      provided index_hashtree and a remote tree accessed through the
%%      provided remote function.
-spec compare(index_n(), hashtree:remote_fun(), pid()) -> [hashtree:keydiff()].
compare(Id, Remote, Tree) ->
    compare(Id, Remote, undefined, Tree).

%% @doc A variant of {@link compare/3} that takes a key difference accumulator
%%      function as an additional parameter.
-spec compare(index_n(), hashtree:remote_fun(),
              undefined | hashtree:acc_fun(T), pid()) -> T.
compare(Id, Remote, AccFun, Tree) ->
    compare(Id, Remote, AccFun, [], Tree).

%% @doc A variant of {@link compare/3} that takes a key difference accumulator
%%      function as an additional parameter.
-spec compare(index_n(), hashtree:remote_fun(),
              undefined | hashtree:acc_fun(T), any(), pid()) -> T.
compare(Id, Remote, AccFun, Acc, Tree) ->
    gen_server:call(Tree, {compare, Id, Remote, AccFun, Acc}, infinity).

%% @doc Acquire the lock for the specified index_hashtree if not already
%%      locked, and associate the lock with the calling process.
-spec get_lock(pid(), any()) -> ok | not_built | already_locked.
get_lock(Tree, Type) ->
    get_lock(Tree, Type, self()).

%% @doc Acquire the lock for the specified index_hashtree if not already
%%      locked, and associate the lock with the provided pid.
-spec get_lock(pid(), any(), pid()) -> ok | not_built | already_locked.
get_lock(Tree, Type, Pid) ->
    gen_server:call(Tree, {get_lock, Type, Pid}, infinity).

%% @doc Poke the specified index_hashtree to ensure the tree is
%%      built/rebuilt as needed. This is periodically called by the
%%      {@link riak_kv_entropy_manager}.
-spec poke(pid()) -> ok.
poke(Tree) ->
    gen_server:cast(Tree, poke).

%% @doc Terminate the specified index_hashtree.
stop(Tree) ->
    gen_server:cast(Tree, stop).

%% @doc Destroy the specified index_hashtree, which will destroy all
%%      associated hashtrees and terminate.
-spec destroy(pid()) -> ok.
destroy(Tree) ->
    gen_server:call(Tree, destroy, infinity).

%% @doc Clear the specified index_hashtree, clearing all associated hashtrees
clear(Tree) ->
    gen_server:call(Tree, clear, infinity).

%% @doc Expire the specified index_hashtree
expire(Tree) ->
    gen_server:call(Tree, expire, infinity).

%%%===================================================================
%%% gen_server callbacks
%%%===================================================================

init([Index, IndexNs, VNPid, VNEmpty]) ->
    case determine_data_root() of
        undefined ->
            case riak_kv_entropy_manager:enabled() of
                true ->
                    lager:warning("Neither riak_kv/anti_entropy_data_dir or "
                                  "riak_core/platform_data_dir are defined. "
                                  "Disabling active anti-entropy."),
                    riak_kv_entropy_manager:disable();
                false ->
                    ok
            end,
            ignore;
        Root ->
            Path = filename:join(Root, integer_to_list(Index)),
            monitor(process, VNPid),

            State = #state{index=Index,
                           vnode_pid=VNPid,
                           trees=orddict:new(),
                           built=false,
                           expired=false,
                           path=Path},
            State2 = init_trees(IndexNs, State),
            %% If vnode is empty, mark tree as built without performing fold
            case VNEmpty of
                true ->
                    lager:debug("Built empty AAE tree for ~p", [Index]),
                    gen_server:cast(self(), build_finished);
                _ ->
                    ok
            end,
            {ok, State2}
    end.

handle_call({new_tree, Id}, _From, State) ->
    State2 = do_new_tree(Id, State),
    {reply, ok, State2};

handle_call({get_lock, Type, Pid}, _From, State) ->
    {Reply, State2} = do_get_lock(Type, Pid, State),
    {reply, Reply, State2};

handle_call({insert, Items, Options}, _From, State) ->
    State2 = do_insert(Items, Options, State),
    {reply, ok, State2};

handle_call({delete, Items}, _From, State) ->
    State2 = do_delete(Items, State),
    {reply, ok, State2};

handle_call({update_tree, Id}, From, State) ->
    lager:debug("Updating tree: (vnode)=~p (preflist)=~p", [State#state.index, Id]),
    apply_tree(Id,
               fun(Tree) ->
                       {SnapTree, Tree2} = hashtree:update_snapshot(Tree),
                       spawn_link(fun() ->
                                          hashtree:update_perform(SnapTree),
                                          gen_server:reply(From, ok)
                                  end),
                       {noreply, Tree2}
               end,
               State);

handle_call({exchange_bucket, Id, Level, Bucket}, _From, State) ->
    apply_tree(Id,
               fun(Tree) ->
                       Result = hashtree:get_bucket(Level, Bucket, Tree),
                       {Result, Tree}
               end,
               State);

handle_call({exchange_segment, Id, Segment}, _From, State) ->
    apply_tree(Id,
               fun(Tree) ->
                       [{_, Result}] = hashtree:key_hashes(Tree, Segment),
                       {Result, Tree}
               end,
               State);

handle_call({compare, Id, Remote, AccFun, Acc}, From, State) ->
    do_compare(Id, Remote, AccFun, Acc, From, State),
    {noreply, State};

handle_call(destroy, _From, State) ->
    State2 = destroy_trees(State),
    {stop, normal, ok, State2};

handle_call(clear, _From, State) ->
    State2 = clear_tree(State),
    {reply, ok, State2};

handle_call(expire, _From, State) ->
    State2 = State#state{expired=true},
    lager:info("Manually expired tree: ~p", [State#state.index]),
    {reply, ok, State2};

handle_call(_Request, _From, State) ->
    Reply = ok,
    {reply, Reply, State}.

handle_cast(poke, State) ->
    State2 = do_poke(State),
    {noreply, State2};

handle_cast(stop, State) ->
    close_trees(State),
    {stop, normal, State};

handle_cast({insert, Items, Options}, State) ->
    State2 = do_insert(Items, Options, State),
    {noreply, State2};

handle_cast({delete, Items}, State) ->
    State2 = do_delete(Items, State),
    {noreply, State2};

handle_cast(build_failed, State) ->
    riak_kv_entropy_manager:requeue_poke(State#state.index),
    State2 = State#state{built=false},
    {noreply, State2};
handle_cast(build_finished, State) ->
    State2 = do_build_finished(State),
    {noreply, State2};

handle_cast({start_exchange_remote, FsmPid, From, _IndexN}, State) ->
    %% Concurrency lock already acquired, try to acquire tree lock.
    case do_get_lock(remote_fsm, FsmPid, State) of
        {ok, State2} ->
            gen_server:reply(From, {remote_exchange, self()}),
            {noreply, State2};
        {Reply, State2} ->
            gen_server:reply(From, {remote_exchange, Reply}),
            {noreply, State2}
    end;

handle_cast(_Msg, State) ->
    {noreply, State}.

handle_info({'DOWN', _, _, Pid, _}, State) when Pid == State#state.vnode_pid ->
    %% vnode has terminated, exit as well
    close_trees(State),
    {stop, normal, State};
handle_info({'DOWN', Ref, _, _, _}, State) ->
    State2 = maybe_release_lock(Ref, State),
    {noreply, State2};

handle_info(_Info, State) ->
    {noreply, State}.

terminate(_Reason, State) ->
    close_trees(State),
    ok.

code_change(_OldVsn, State, _Extra) ->
    {ok, State}.

%%%===================================================================
%%% Internal functions
%%%===================================================================

determine_data_root() ->
    case application:get_env(riak_kv, anti_entropy_data_dir) of
        {ok, EntropyRoot} ->
            EntropyRoot;
        undefined ->
            case application:get_env(riak_core, platform_data_dir) of
                {ok, PlatformRoot} ->
                    Root = filename:join(PlatformRoot, "anti_entropy"),
                    lager:warning("Config riak_kv/anti_entropy_data_dir is "
                                  "missing. Defaulting to: ~p", [Root]),
                    application:set_env(riak_kv, anti_entropy_data_dir, Root),
                    Root;
                undefined ->
                    undefined
            end
    end.

-spec init_trees([index_n()], state()) -> state().
init_trees(IndexNs, State) ->
    State2 = lists:foldl(fun(Id, StateAcc) ->
                                 do_new_tree(Id, StateAcc)
                         end, State, IndexNs),
    State2#state{built=false, expired=false}.

-spec load_built(state()) -> boolean().
load_built(#state{trees=Trees}) ->
    {_,Tree0} = hd(Trees),
    case hashtree:read_meta(<<"built">>, Tree0) of
        {ok, <<1>>} ->
            true;
        _ ->
            false
    end.

%% Generate a hash value for a `riak_object'
-spec hash_object({riak_object:bucket(), riak_object:key()},
                  riak_object_t2b() | riak_object:riak_object()) -> binary().
hash_object({Bucket, Key}, RObj0) ->
    try
        RObj = case riak_object:is_robject(RObj0) of
            true -> RObj0;
            false -> riak_object:from_binary(Bucket, Key, RObj0)
        end,
        Hash = riak_object:hash(RObj),
        term_to_binary(Hash)
    catch _:_ ->
            Null = erlang:phash2(<<>>),
            term_to_binary(Null)
    end.

hash_index_data(IndexData) when is_list(IndexData) ->
    Bin = term_to_binary(lists:usort(IndexData)),
    riak_core_util:sha(Bin).

%% Fold over a given vnode's data, inserting each object into the appropriate
%% hashtree. Use the `if_missing' option to only insert the key/hash pair if
%% the key does not already exist in the tree. This allows real-time updates
%% to the hashtree to occur concurrently with the fold. For example, if an
%% incoming write triggers a real-time insert of a key/hash pair for an object
%% before the fold reaches the now out-of-date version of the object, the old
%% key/hash pair will be ignored.
<<<<<<< HEAD
%% If `HasIndexTree` is true, also update the index spec tree.
-spec fold_keys(index(), pid(), boolean()) -> ok.
fold_keys(Partition, Tree, HasIndexTree) ->
    FoldFun = fold_fun(Tree, HasIndexTree),
    Req = riak_core_util:make_fold_req(FoldFun,
            ok, false, [aae_reconstruction]),
=======
-spec fold_keys(index(), pid()) -> ok.
fold_keys(Partition, Tree) ->
    {Limit, Wait} = get_build_throttle(),
    Req = riak_core_util:make_fold_req(
            fun(BKey={Bucket,Key}, RObjBin, Acc) ->
                    IndexN = riak_kv_util:get_index_n({Bucket, Key}),
                    insert(IndexN, term_to_binary(BKey), hash_object(BKey, RObjBin),
                           Tree, [if_missing]),
                    Acc2 = maybe_throttle_build(RObjBin, Limit, Wait, Acc),
                    Acc2
            end,
            0, false, [aae_reconstruction]),
>>>>>>> f23aac5b
    riak_core_vnode_master:sync_command({Partition, node()},
                                        Req,
                                        riak_kv_vnode_master, infinity),
    ok.

<<<<<<< HEAD
%% @doc Generate the folding function
%% for a riak fold_req
-spec fold_fun(pid(), boolean()) -> fun().
fold_fun(Tree, _HasIndexTree = false) ->
    ObjectFoldFun = object_fold_fun(Tree),
    fun(BKey, RObj, _) ->
            BinBKey = term_to_binary(BKey),
            ObjectFoldFun(BKey, RObj, BinBKey),
            ok
    end;
fold_fun(Tree, _HasIndexTree = true) ->
    %% Index AAE backend, so hash the indexes
    ObjectFoldFun = object_fold_fun(Tree),
    IndexFoldFun = index_fold_fun(Tree),
    fun(BKey = {Bucket, Key}, BinObj, _) ->
            RObj = riak_object:from_binary(Bucket, Key, BinObj),
            BinBKey = term_to_binary(BKey),
            ObjectFoldFun(BKey, RObj, BinBKey),
            IndexFoldFun(RObj, BinBKey),
            ok
    end.

-spec object_fold_fun(pid()) -> fun().
object_fold_fun(Tree) ->
    fun(BKey={Bucket,Key}, RObj, BinBKey) ->
            IndexN = riak_kv_util:get_index_n({Bucket, Key}),
            insert([{IndexN, BinBKey, hash_object(BKey, RObj)}],
                   [if_missing],
                   Tree)
    end.

-spec index_fold_fun(pid()) -> fun().
index_fold_fun(Tree) ->
    fun(RObj, BinBKey) ->
            IndexData = riak_object:index_data(RObj),
            insert([{?INDEX_2I_N, BinBKey, hash_index_data(IndexData)}],
                   [if_missing], Tree)
    end.

%% @Doc the 2i index hashtree as a Magic index_n of {0, 0}
-spec index_2i_n() -> index_n().
index_2i_n() ->
    ?INDEX_2I_N.

=======
get_build_throttle() ->
    app_helper:get_env(riak_kv,
                       anti_entropy_build_throttle,
                       ?DEFAULT_BUILD_THROTTLE).

maybe_throttle_build(RObjBin, Limit, Wait, Acc) ->
    ObjSize = byte_size(RObjBin),
    Acc2 = Acc + ObjSize,
    if (Limit =/= 0) andalso (Acc2 > Limit) ->
            lager:debug("Throttling AAE build for ~b ms", [Wait]),
            timer:sleep(Wait),
            0;
       true ->
            Acc2
    end.

>>>>>>> f23aac5b
%% Generate a new {@link hashtree} for the specified `index_n'. If this is
%% the first hashtree created by this index_hashtree, then open/create a new
%% on-disk store at `segment_path'. Otherwise, re-use the store from the first
%% tree. In other words, all hashtrees for a given index_hashtree are stored in
%% the same on-disk store.
-spec do_new_tree(index_n(), state()) -> state().
do_new_tree(Id, State=#state{trees=Trees, path=Path}) ->
    Index = State#state.index,
    IdBin = tree_id(Id),
    NewTree = case Trees of
                  [] ->
                      hashtree:new({Index,IdBin}, [{segment_path, Path}]);
                  [{_,Other}|_] ->
                      hashtree:new({Index,IdBin}, Other)
              end,
    Trees2 = orddict:store(Id, NewTree, Trees),
    State#state{trees=Trees2}.

-spec do_get_lock(any(), pid(), state()) -> {not_built | ok | already_locked, state()}.
do_get_lock(_, _, State) when State#state.built /= true ->
    lager:debug("Not built: ~p :: ~p", [State#state.index, State#state.built]),
    {not_built, State};
do_get_lock(_Type, Pid, State=#state{lock=undefined}) ->
    Ref = monitor(process, Pid),
    State2 = State#state{lock=Ref},
    {ok, State2};
do_get_lock(_, _, State) ->
    lager:debug("Already locked: ~p", [State#state.index]),
    {already_locked, State}.

-spec maybe_release_lock(reference(), state()) -> state().
maybe_release_lock(Ref, State) ->
    case State#state.lock of
        Ref ->
            State#state{lock=undefined};
        _ ->
            State
    end.

%% Utility function for passing a specific hashtree into a provided function
%% and storing the possibly-modified hashtree back in the index_hashtree state.
-spec apply_tree(index_n(),
                 fun((hashtree()) -> {'noreply' | any(), hashtree()}),
                 state())
                -> {'reply', 'not_responsible', state()} |
                   {'reply', any(), state()} |
                   {'noreply', state()}.
apply_tree(Id, Fun, State=#state{trees=Trees}) ->
    case orddict:find(Id, Trees) of
        error ->
            {reply, not_responsible, State};
        {ok, Tree} ->
            {Result, Tree2} = Fun(Tree),
            Trees2 = orddict:store(Id, Tree2, Trees),
            State2 = State#state{trees=Trees2},
            case Result of
                noreply ->
                    {noreply, State2};
                _ ->
                    {reply, Result, State2}
            end
    end.

-spec do_build_finished(state()) -> state().
do_build_finished(State=#state{index=Index, built=_Pid}) ->
    lager:debug("Finished build (b): ~p", [Index]),
    {_,Tree0} = hd(State#state.trees),
    BuildTime = get_build_time(Tree0),
    hashtree:write_meta(<<"built">>, <<1>>, Tree0),
    hashtree:write_meta(<<"build_time">>, term_to_binary(BuildTime), Tree0),
    riak_kv_entropy_info:tree_built(Index, BuildTime),
    State#state{built=true, build_time=BuildTime, expired=false}.

%% Determine the build time for all trees associated with this
%% index. The build time is stored as metadata in the on-disk file. If
%% the tree was rehashed after a restart, this function should return
%% the original build time. If this is a newly created tree (or if the
%% on-disk time is invalid), the function returns the current time.
-spec get_build_time(hashtree()) -> calendar:t_now().
get_build_time(Tree) ->
    Time = case hashtree:read_meta(<<"build_time">>, Tree) of
               {ok, TimeBin} ->
                   binary_to_term(TimeBin);
               _ ->
                   undefined
           end,
    case valid_time(Time) of
        true ->
            Time;
        false ->
            os:timestamp()
    end.

valid_time({X,Y,Z}) when is_integer(X) and is_integer(Y) and is_integer(Z) ->
    true;
valid_time(_) ->
    false.

do_insert(Items, Opts, State=#state{trees=Trees}) ->
    HasIndex = has_index_tree(Trees),
    do_insert_expanded(expand_items(HasIndex, Items), Opts, State).

expand_items(HasIndex, Items) ->
    lists:foldl(fun(I, Acc) ->
                        expand_item(HasIndex, I, Acc)
                end, [], Items).

expand_item(Has2ITree, {object, BKey, RObj}, Others) ->
    IndexN = riak_kv_util:get_index_n(BKey),
    BinBKey = term_to_binary(BKey),
    ObjHash = hash_object(BKey, RObj),
    Item0 = {IndexN, BinBKey, ObjHash},
    case Has2ITree of
        false ->
            [Item0 | Others];
        true ->
            IndexData = riak_object:index_data(RObj),
            Hash2i =  hash_index_data(IndexData),
            [Item0, {?INDEX_2I_N, BinBKey, Hash2i} | Others]
    end;
expand_item(_, Item, Others) ->
    [Item | Others].

-spec do_insert_expanded([{index_n(), binary(), binary()}], proplist(),
                         state()) -> state().
do_insert_expanded([], _Opts, State) ->
    State;
do_insert_expanded([{Id, Key, Hash}|Rest], Opts, State=#state{trees=Trees}) ->
    State2 = 
    case orddict:find(Id, Trees) of
        {ok, Tree} ->
            Tree2 = hashtree:insert(Key, Hash, Tree, Opts),
            Trees2 = orddict:store(Id, Tree2, Trees),
            State#state{trees=Trees2};
        _ ->
            handle_unexpected_key(Id, Key, State)
    end,
    do_insert_expanded(Rest, Opts, State2).

do_delete(Items, State=#state{trees=Trees}) ->
    HasIndex = has_index_tree(Trees),
    do_delete_expanded(expand_delete_items(HasIndex, Items), State).

expand_delete_items(HasIndex, Items) ->
    lists:foldl(fun(I, Acc) ->
                        expand_delete_item(HasIndex, I, Acc)
                end, [], Items).

expand_delete_item(Has2ITree, {object, BKey}, Others) ->
    IndexN = riak_kv_util:get_index_n(BKey),
    BinKey = term_to_binary(BKey),
    Item0 = {IndexN, BinKey},
    case Has2ITree of
        false ->
            [Item0 | Others];
        true ->
            [Item0, {?INDEX_2I_N, BinKey} | Others]
    end.

-spec do_delete_expanded(list(), state()) -> state().
do_delete_expanded([], State) ->
    State;
do_delete_expanded([{Id, Key}|Rest], State=#state{trees=Trees}) ->
    State2 =
    case orddict:find(Id, Trees) of
        {ok, Tree} ->
            Tree2 = hashtree:delete(Key, Tree),
            Trees2 = orddict:store(Id, Tree2, Trees),
            State#state{trees=Trees2};
        _ ->
            handle_unexpected_key(Id, Key, State)
    end,
    do_delete_expanded(Rest, State2).

-spec handle_unexpected_key(index_n(), binary(), state()) -> state().
handle_unexpected_key(Id, Key, State=#state{index=Partition}) ->
    RP = riak_kv_util:responsible_preflists(Partition),
    case lists:member(Id, RP) of
        false ->
            %% The encountered object does not belong to any preflists that
            %% this partition is associated with. Under normal Riak operation,
            %% this should only happen when the `n_val' for an object is
            %% reduced. For example, write an object with N=3, then change N to
            %% 2. There will be an extra replica of the object that is no
            %% longer needed. We should probably just delete these objects, but
            %% to be safe rather than sorry, the first version of AAE simply
            %% ignores these objects.
            %%
            %% TODO: We should probably remove these warnings before final
            %%       release, as reducing N will result in a ton of log/console
            %%       spam.
            %% lager:warning("Object ~p encountered during fold over partition "
            %%               "~p, but key does not hash to an index handled by "
            %%               "this partition", [Key, Partition]),
            State;
        true ->
            %% The encountered object belongs to a preflist that is currently
            %% associated with this partition, but was not when the
            %% index_hashtree process was created. This occurs when increasing
            %% the `n_val' for an object. For example, write an object with N=3
            %% and it will map to the index/n preflist `{<index>, 3}'. Increase
            %% N to 4, and the object now maps to preflist '{<index>, 4}' which
            %% may not have an existing hashtree if there were previously no
            %% objects with N=4.
            lager:info("Partition/tree ~p/~p does not exist to hold object ~p",
                       [Partition, Id, Key]),
            case State#state.built of
                true ->
                    %% If the tree is already built, clear the tree to trigger
                    %% a rebuild that will re-distribute objects into the
                    %% proper hashtrees based on current N values.
                    lager:info("Clearing tree to trigger future rebuild"),
                    clear_tree(State);
                _ ->
                    %% Initialize a new index_n tree to prevent future errors.
                    %% The various hashtrees will likely be inconsistent, with
                    %% some trees containing key/hash pairs that should be in
                    %% other trees (eg. due to a change in N value). This will
                    %% be resolved whenever trees are eventually rebuilt, either
                    %% after normal expiration or after a future unexpected value
                    %% triggers the alternate case clause above.
                    State2 = do_new_tree(Id, State),
                    State2
            end
    end.

-spec tree_id(index_n()) -> hashtree:tree_id_bin().
tree_id({Index, N}) ->
    %% hashtree is hardcoded for 22-byte (176-bit) tree id
    <<Index:160/integer,N:16/integer>>;
tree_id(_) ->
    erlang:error(badarg).

-spec do_compare(index_n(), hashtree:remote_fun(), hashtree:acc_fun(any()),
                 any(), term(), state()) -> ok.
do_compare(Id, Remote, AccFun, Acc, From, State) ->
    case orddict:find(Id, State#state.trees) of
        error ->
            %% This case shouldn't happen, but might as well safely handle it.
            lager:warning("Tried to compare nonexistent tree "
                          "(vnode)=~p (preflist)=~p", [State#state.index, Id]),
            gen_server:reply(From, []);
        {ok, Tree} ->
            spawn_link(fun() ->
                               Remote(init, self()),
                               Result = hashtree:compare(Tree, Remote,
                                                         AccFun, Acc),
                               Remote(final, self()),
                               gen_server:reply(From, Result)
                       end)
    end,
    ok.

-spec do_poke(state()) -> state().
do_poke(State) ->
    State1 = maybe_rebuild(maybe_expire(State)),
    State2 = maybe_build(State1),
    State2.

-spec maybe_expire(state()) -> state().
maybe_expire(State=#state{lock=undefined, built=true, expired=false}) ->
    Diff = timer:now_diff(os:timestamp(), State#state.build_time),
    Expire = app_helper:get_env(riak_kv,
                                anti_entropy_expire,
                                ?DEFAULT_EXPIRE),
    %% Need to convert from millsec to microsec
    case (Expire =/= never) andalso (Diff > (Expire * 1000)) of
        true ->
            lager:debug("Tree expired: ~p", [State#state.index]),
            State#state{expired=true};
        false ->
            State
    end;
maybe_expire(State) ->
    State.

-spec clear_tree(state()) -> state().
clear_tree(State=#state{index=Index}) ->
    lager:debug("Clearing tree ~p", [State#state.index]),
    State2 = destroy_trees(State),
    IndexNs = riak_kv_util:responsible_preflists(Index),
    State3 = init_trees(IndexNs, State2#state{trees=orddict:new()}),
    State3#state{built=false, expired=false}.

destroy_trees(State) ->
    State2 = close_trees(State),
    {_,Tree0} = hd(State2#state.trees),
    hashtree:destroy(Tree0),
    State2.

-spec maybe_build(state()) -> state().
maybe_build(State=#state{built=false}) ->
    Self = self(),
    Pid = spawn_link(fun() ->
                             build_or_rehash(Self, State)
                     end),
    State#state{built=Pid};
maybe_build(State) ->
    %% Already built or build in progress
    State.

%% If the on-disk data is not marked as previously being built, then trigger
%% a fold/build. Otherwise, trigger a rehash to ensure the hashtrees match the
%% current on-disk segments.
-spec build_or_rehash(pid(), state()) -> ok.
build_or_rehash(Self, State=#state{index=Index}) ->
    Type = case load_built(State) of
               false -> build;
               true  -> rehash
           end,
<<<<<<< HEAD
    case maybe_get_vnode_lock(Index) of
        ok ->
            Lock = riak_kv_entropy_manager:get_lock(Type),
            case {Lock, Type} of
                {ok, build} ->
                    lager:debug("Starting build: ~p", [Index]),
                    fold_keys(Index, Self, has_index_tree(Trees)),
                    lager:debug("Finished build (a): ~p", [Index]), 
                    gen_server:cast(Self, build_finished);
                {ok, rehash} ->
                    lager:debug("Starting rehash: ~p", [Index]),
                    [hashtree:rehash_tree(T) || {_,T} <- Trees],
                    lager:debug("Finished rehash (a): ~p", [Index]),
                    gen_server:cast(Self, build_finished);
                {_Error, _} ->
                    gen_server:cast(Self, build_failed)
            end;
        max_concurrency ->
            %% Something else is already doing a fold on this vnode.
            gen_server:cast(Self, build_failed)
    end.

%% Check if the trees contain the magic index tree
-spec has_index_tree(orddict()) -> boolean().
has_index_tree(Trees) ->
    orddict:is_key(?INDEX_2I_N, Trees).
=======
    Locked = get_all_locks(Type, Index, self()),
    build_or_rehash(Self, Locked, Type, State).

build_or_rehash(Self, Locked, Type, #state{index=Index, trees=Trees}) ->
    case {Locked, Type} of
        {true, build} ->
            lager:debug("Starting build: ~p", [Index]),
            fold_keys(Index, Self),
            lager:debug("Finished build (a): ~p", [Index]), 
            gen_server:cast(Self, build_finished);
        {true, rehash} ->
            lager:debug("Starting rehash: ~p", [Index]),
            [hashtree:rehash_tree(T) || {_,T} <- Trees],
            lager:debug("Finished rehash (a): ~p", [Index]),
            gen_server:cast(Self, build_finished);
        _ ->
            gen_server:cast(Self, build_failed)
    end.

-spec maybe_rebuild(state()) -> state().
maybe_rebuild(State=#state{lock=undefined, built=true, expired=true, index=Index}) ->
    Self = self(),
    Pid = spawn_link(fun() ->
                             receive
                                 {lock, Locked, State2} ->
                                     build_or_rehash(Self, Locked, build, State2);
                                 stop ->
                                     ok
                             end
                     end),
    Locked = get_all_locks(build, Index, Pid),
    case Locked of
        true ->
            State2 = clear_tree(State),
            Pid ! {lock, Locked, State2},
            State2#state{built=Pid};
        _ ->
            Pid ! stop,
            State
    end;
maybe_rebuild(State) ->
    State.
>>>>>>> f23aac5b

close_trees(State=#state{trees=Trees}) ->
    Trees2 = [begin
                  NewTree = try
                                hashtree:flush_buffer(Tree)
                            catch _:_ ->
                                    Tree
                            end,
                  {IdxN, NewTree}
              end || {IdxN, Tree} <- Trees],
    Trees3 = [{IdxN, hashtree:close(Tree)} || {IdxN, Tree} <- Trees2],
    State#state{trees=Trees3}.

get_all_locks(Type, Index, Pid) ->
    case riak_kv_entropy_manager:get_lock(Type, Pid) of
        ok ->
            case maybe_get_vnode_lock(Type, Index, Pid) of
                ok ->
                    true;
                _ ->
                    false
            end;
        _ ->
            false
    end.

maybe_get_vnode_lock(rehash, _Partition, _Pid) ->
    %% rehash operations do not need a vnode lock
    ok;
maybe_get_vnode_lock(build, Partition, Pid) ->
    maybe_get_vnode_lock(Partition, Pid).

%% @private
%% @doc Unless skipping the background manager, try to acquire the per-vnode lock.
%%      Sets our task meta-data in the lock as 'aae_rebuild', which is useful for
%%      seeing what's holding the lock via @link riak_core_background_mgr:ps/0.
-spec maybe_get_vnode_lock(SrcPartition::index(), pid()) -> ok | max_concurrency.
maybe_get_vnode_lock(SrcPartition, Pid) ->
    case riak_core_bg_manager:use_bg_mgr(riak_kv, aae_use_background_manager) of
        true  ->
            Lock = ?KV_VNODE_LOCK(SrcPartition),
            case riak_core_bg_manager:get_lock(Lock, Pid, [{task, aae_rebuild}]) of
                {ok, _Ref} -> ok;
                max_concurrency -> max_concurrency
            end;
        false ->
            ok
    end.<|MERGE_RESOLUTION|>--- conflicted
+++ resolved
@@ -52,14 +52,10 @@
          insert/3,
          async_insert/3,
          stop/1,
-<<<<<<< HEAD
+         clear/1,
+         expire/1,
          destroy/1,
          index_2i_n/0]).
-=======
-         clear/1,
-         expire/1,
-         destroy/1]).
->>>>>>> f23aac5b
 
 -export([poke/1,
          get_build_time/1]).
@@ -444,78 +440,17 @@
 %% incoming write triggers a real-time insert of a key/hash pair for an object
 %% before the fold reaches the now out-of-date version of the object, the old
 %% key/hash pair will be ignored.
-<<<<<<< HEAD
 %% If `HasIndexTree` is true, also update the index spec tree.
 -spec fold_keys(index(), pid(), boolean()) -> ok.
 fold_keys(Partition, Tree, HasIndexTree) ->
     FoldFun = fold_fun(Tree, HasIndexTree),
     Req = riak_core_util:make_fold_req(FoldFun,
-            ok, false, [aae_reconstruction]),
-=======
--spec fold_keys(index(), pid()) -> ok.
-fold_keys(Partition, Tree) ->
-    {Limit, Wait} = get_build_throttle(),
-    Req = riak_core_util:make_fold_req(
-            fun(BKey={Bucket,Key}, RObjBin, Acc) ->
-                    IndexN = riak_kv_util:get_index_n({Bucket, Key}),
-                    insert(IndexN, term_to_binary(BKey), hash_object(BKey, RObjBin),
-                           Tree, [if_missing]),
-                    Acc2 = maybe_throttle_build(RObjBin, Limit, Wait, Acc),
-                    Acc2
-            end,
-            0, false, [aae_reconstruction]),
->>>>>>> f23aac5b
+                                       0, false, [aae_reconstruction]),
     riak_core_vnode_master:sync_command({Partition, node()},
                                         Req,
                                         riak_kv_vnode_master, infinity),
     ok.
 
-<<<<<<< HEAD
-%% @doc Generate the folding function
-%% for a riak fold_req
--spec fold_fun(pid(), boolean()) -> fun().
-fold_fun(Tree, _HasIndexTree = false) ->
-    ObjectFoldFun = object_fold_fun(Tree),
-    fun(BKey, RObj, _) ->
-            BinBKey = term_to_binary(BKey),
-            ObjectFoldFun(BKey, RObj, BinBKey),
-            ok
-    end;
-fold_fun(Tree, _HasIndexTree = true) ->
-    %% Index AAE backend, so hash the indexes
-    ObjectFoldFun = object_fold_fun(Tree),
-    IndexFoldFun = index_fold_fun(Tree),
-    fun(BKey = {Bucket, Key}, BinObj, _) ->
-            RObj = riak_object:from_binary(Bucket, Key, BinObj),
-            BinBKey = term_to_binary(BKey),
-            ObjectFoldFun(BKey, RObj, BinBKey),
-            IndexFoldFun(RObj, BinBKey),
-            ok
-    end.
-
--spec object_fold_fun(pid()) -> fun().
-object_fold_fun(Tree) ->
-    fun(BKey={Bucket,Key}, RObj, BinBKey) ->
-            IndexN = riak_kv_util:get_index_n({Bucket, Key}),
-            insert([{IndexN, BinBKey, hash_object(BKey, RObj)}],
-                   [if_missing],
-                   Tree)
-    end.
-
--spec index_fold_fun(pid()) -> fun().
-index_fold_fun(Tree) ->
-    fun(RObj, BinBKey) ->
-            IndexData = riak_object:index_data(RObj),
-            insert([{?INDEX_2I_N, BinBKey, hash_index_data(IndexData)}],
-                   [if_missing], Tree)
-    end.
-
-%% @Doc the 2i index hashtree as a Magic index_n of {0, 0}
--spec index_2i_n() -> index_n().
-index_2i_n() ->
-    ?INDEX_2I_N.
-
-=======
 get_build_throttle() ->
     app_helper:get_env(riak_kv,
                        anti_entropy_build_throttle,
@@ -532,7 +467,54 @@
             Acc2
     end.
 
->>>>>>> f23aac5b
+%% @doc Generate the folding function
+%% for a riak fold_req
+-spec fold_fun(pid(), boolean()) -> fun().
+fold_fun(Tree, _HasIndexTree = false) ->
+    ObjectFoldFun = object_fold_fun(Tree),
+    {Limit, Wait} = get_build_throttle(),
+    fun(BKey, RObj, Acc) ->
+            BinBKey = term_to_binary(BKey),
+            ObjectFoldFun(BKey, RObj, BinBKey),
+            Acc2 = maybe_throttle_build(RObj, Limit, Wait, Acc),
+            Acc2
+    end;
+fold_fun(Tree, _HasIndexTree = true) ->
+    %% Index AAE backend, so hash the indexes
+    ObjectFoldFun = object_fold_fun(Tree),
+    IndexFoldFun = index_fold_fun(Tree),
+    {Limit, Wait} = get_build_throttle(),
+    fun(BKey = {Bucket, Key}, BinObj, Acc) ->
+            RObj = riak_object:from_binary(Bucket, Key, BinObj),
+            BinBKey = term_to_binary(BKey),
+            ObjectFoldFun(BKey, RObj, BinBKey),
+            IndexFoldFun(RObj, BinBKey),
+            Acc2 = maybe_throttle_build(RObj, Limit, Wait, Acc),
+            Acc2
+    end.
+
+-spec object_fold_fun(pid()) -> fun().
+object_fold_fun(Tree) ->
+    fun(BKey={Bucket,Key}, RObj, BinBKey) ->
+            IndexN = riak_kv_util:get_index_n({Bucket, Key}),
+            insert([{IndexN, BinBKey, hash_object(BKey, RObj)}],
+                   [if_missing],
+                   Tree)
+    end.
+
+-spec index_fold_fun(pid()) -> fun().
+index_fold_fun(Tree) ->
+    fun(RObj, BinBKey) ->
+            IndexData = riak_object:index_data(RObj),
+            insert([{?INDEX_2I_N, BinBKey, hash_index_data(IndexData)}],
+                   [if_missing], Tree)
+    end.
+
+%% @Doc the 2i index hashtree as a Magic index_n of {0, 0}
+-spec index_2i_n() -> index_n().
+index_2i_n() ->
+    ?INDEX_2I_N.
+
 %% Generate a new {@link hashtree} for the specified `index_n'. If this is
 %% the first hashtree created by this index_hashtree, then open/create a new
 %% on-disk store at `segment_path'. Otherwise, re-use the store from the first
@@ -843,34 +825,6 @@
                false -> build;
                true  -> rehash
            end,
-<<<<<<< HEAD
-    case maybe_get_vnode_lock(Index) of
-        ok ->
-            Lock = riak_kv_entropy_manager:get_lock(Type),
-            case {Lock, Type} of
-                {ok, build} ->
-                    lager:debug("Starting build: ~p", [Index]),
-                    fold_keys(Index, Self, has_index_tree(Trees)),
-                    lager:debug("Finished build (a): ~p", [Index]), 
-                    gen_server:cast(Self, build_finished);
-                {ok, rehash} ->
-                    lager:debug("Starting rehash: ~p", [Index]),
-                    [hashtree:rehash_tree(T) || {_,T} <- Trees],
-                    lager:debug("Finished rehash (a): ~p", [Index]),
-                    gen_server:cast(Self, build_finished);
-                {_Error, _} ->
-                    gen_server:cast(Self, build_failed)
-            end;
-        max_concurrency ->
-            %% Something else is already doing a fold on this vnode.
-            gen_server:cast(Self, build_failed)
-    end.
-
-%% Check if the trees contain the magic index tree
--spec has_index_tree(orddict()) -> boolean().
-has_index_tree(Trees) ->
-    orddict:is_key(?INDEX_2I_N, Trees).
-=======
     Locked = get_all_locks(Type, Index, self()),
     build_or_rehash(Self, Locked, Type, State).
 
@@ -878,7 +832,7 @@
     case {Locked, Type} of
         {true, build} ->
             lager:debug("Starting build: ~p", [Index]),
-            fold_keys(Index, Self),
+            fold_keys(Index, Self, has_index_tree(Trees)),
             lager:debug("Finished build (a): ~p", [Index]), 
             gen_server:cast(Self, build_finished);
         {true, rehash} ->
@@ -913,7 +867,11 @@
     end;
 maybe_rebuild(State) ->
     State.
->>>>>>> f23aac5b
+
+%% Check if the trees contain the magic index tree
+-spec has_index_tree(orddict()) -> boolean().
+has_index_tree(Trees) ->
+    orddict:is_key(?INDEX_2I_N, Trees).
 
 close_trees(State=#state{trees=Trees}) ->
     Trees2 = [begin
