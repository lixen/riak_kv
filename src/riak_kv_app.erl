--- conflicted
+++ resolved
@@ -115,11 +115,8 @@
                                           [true, false],
                                           false),
 
-<<<<<<< HEAD
             %% mapred_system should remain until no nodes still exist
             %% that would propose 'legacy' as the default choice
-=======
->>>>>>> 2c1326cb
             riak_core_capability:register({riak_kv, mapred_system},
                                           [pipe],
                                           pipe,
@@ -175,11 +172,8 @@
 %% @spec stop(State :: term()) -> ok
 %% @doc The application:stop callback for riak.
 stop(_State) ->
-<<<<<<< HEAD
     ok = riak_api_pb_service:deregister(?SERVICES),
-=======
     lager:info("Stopped  application riak_kv.\n", []),
->>>>>>> 2c1326cb
     ok.
 
 %% 719528 days from Jan 1, 0 to Jan 1, 1970
