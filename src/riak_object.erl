--- conflicted
+++ resolved
@@ -28,11 +28,7 @@
 -endif.
 -include("riak_kv_wm_raw.hrl").
 
-<<<<<<< HEAD
--export_type([riak_object/0, bucket/0, key/0, value/0, index_specs/0]).
-=======
 -export_type([riak_object/0, bucket/0, key/0, value/0, binary_version/0]).
->>>>>>> 19f19a9d
 
 -type key() :: binary().
 -type bucket() :: binary().
@@ -57,12 +53,7 @@
 
 -type index_op() :: add | remove.
 -type index_value() :: integer() | binary().
-<<<<<<< HEAD
--type index_spec() :: {index_op(), binary(), index_value()}.
--type index_specs() :: [index_spec()].
-=======
 -type binary_version() :: v0 | v1.
->>>>>>> 19f19a9d
 
 -define(MAX_KEY_SIZE, 65536).
 
@@ -359,7 +350,7 @@
 %% stored for a key and therefore no existing
 %% index data.
 -spec index_specs(riak_object()) ->
-                         index_specs().
+                         [{index_op(), binary(), index_value()}].
 index_specs(Obj) ->
     Indexes = index_data(Obj),
     assemble_index_specs(Indexes, add).
@@ -371,7 +362,7 @@
 %% second parameter. If there are siblings only the unique new
 %% indexes are added.
 -spec diff_index_specs(riak_object(), riak_object()) ->
-                              index_specs().
+                              [{index_op(), binary(), index_value()}].
 diff_index_specs(Obj, OldObj) ->
     OldIndexes = index_data(OldObj),
     OldIndexSet = ordsets:from_list(OldIndexes),
